--- conflicted
+++ resolved
@@ -446,7 +446,7 @@
     const layout = JSON.parse(arrJS);
     const quotation = JSON.parse(objJS);
 
-<<<<<<< HEAD
+
     // ---- Map STP filenames to parts ----
     const stpNames = stpInfo.map(f => f.name.toLowerCase());
 
@@ -468,8 +468,7 @@
       }
     }
 
-=======
->>>>>>> 565f2644
+
     const imageMap = await renderStpFiles(stpInfo);
 
     const prodBuf = await buildProductionOrder(layout, imageMap);
